#![allow(clippy::new_ret_no_self)]

use pyo3::{exceptions, prelude::*};

use tantivy::schema;

use crate::schema::Schema;
use std::sync::{Arc, RwLock};
use tantivy::schema::{DateOptions, INDEXED};

/// Tantivy has a very strict schema.
/// You need to specify in advance whether a field is indexed or not,
/// stored or not.
///
/// This is done by creating a schema object, and
/// setting up the fields one by one.
///
/// Examples:
///
///     >>> builder = tantivy.SchemaBuilder()
///
///     >>> title = builder.add_text_field("title", stored=True)
///     >>> body = builder.add_text_field("body")
///
///     >>> schema = builder.build()
#[pyclass]
#[derive(Clone)]
pub(crate) struct SchemaBuilder {
    pub(crate) builder: Arc<RwLock<Option<schema::SchemaBuilder>>>,
}

const TOKENIZER: &str = "default";
const RECORD: &str = "position";

#[pymethods]
impl SchemaBuilder {
    #[new]
    fn new() -> Self {
        SchemaBuilder {
            builder: Arc::new(From::from(Some(schema::Schema::builder()))),
        }
    }

    /// Add a new text field to the schema.
    ///
    /// Args:
    ///     name (str): The name of the field.
    ///     stored (bool, optional): If true sets the field as stored, the
    ///         content of the field can be later restored from a Searcher.
    ///         Defaults to False.
    ///     tokenizer_name (str, optional): The name of the tokenizer that
    ///         should be used to process the field. Defaults to 'default'
    ///     index_option (str, optional): Sets which information should be
    ///         indexed with the tokens. Can be one of 'position', 'freq' or
    ///         'basic'. Defaults to 'position'. The 'basic' index_option
    ///         records only the document ID, the 'freq' option records the
    ///         document id and the term frequency, while the 'position' option
    ///         records the document id, term frequency and the positions of
    ///         the term occurrences in the document.
    ///
    /// Returns the associated field handle.
    /// Raises a ValueError if there was an error with the field creation.
    #[pyo3(signature = (
        name,
        stored = false,
        tokenizer_name = TOKENIZER,
        index_option = RECORD
    ))]
    fn add_text_field(
        &mut self,
        name: &str,
        stored: bool,
        tokenizer_name: &str,
        index_option: &str,
    ) -> PyResult<Self> {
        let builder = &mut self.builder;
        let options = SchemaBuilder::build_text_option(
            stored,
            tokenizer_name,
            index_option,
        )?;

        if let Some(builder) = builder.write().unwrap().as_mut() {
            builder.add_text_field(name, options);
        } else {
            return Err(exceptions::PyValueError::new_err(
                "Schema builder object isn't valid anymore.",
            ));
        }
        Ok(self.clone())
    }

    /// Add a new signed integer field to the schema.
    ///
    /// Args:
    ///     name (str): The name of the field.
    ///     stored (bool, optional): If true sets the field as stored, the
    ///         content of the field can be later restored from a Searcher.
    ///         Defaults to False.
    ///     indexed (bool, optional): If true sets the field to be indexed.
    ///     fast (str, optional): Set the u64 options as a single-valued fast
    ///         field. Fast fields are designed for random access. Access time
    ///         are similar to a random lookup in an array. If more than one
    ///         value is associated to a fast field, only the last one is kept.
    ///         Can be one of 'single' or 'multi'. If this is set to 'single,
    ///         the document must have exactly one value associated to the
    ///         document. If this is set to 'multi', the document can have any
    ///         number of values associated to the document. Defaults to None,
    ///         which disables this option.
    ///
    /// Returns the associated field handle.
    /// Raises a ValueError if there was an error with the field creation.
    #[pyo3(signature = (name, stored = false, indexed = false, fast = None))]
    fn add_integer_field(
        &mut self,
        name: &str,
        stored: bool,
        indexed: bool,
        fast: Option<&str>,
    ) -> PyResult<Self> {
        let builder = &mut self.builder;

        let opts = SchemaBuilder::build_numeric_option(stored, indexed, fast)?;

        if let Some(builder) = builder.write().unwrap().as_mut() {
            builder.add_i64_field(name, opts);
        } else {
            return Err(exceptions::PyValueError::new_err(
                "Schema builder object isn't valid anymore.",
            ));
        }
        Ok(self.clone())
    }

    #[args(stored = false, indexed = false)]
    fn add_float_field(
        &mut self,
        name: &str,
        stored: bool,
        indexed: bool,
        fast: Option<&str>,
    ) -> PyResult<Self> {
        let builder = &mut self.builder;

        let opts = SchemaBuilder::build_numeric_option(stored, indexed, fast)?;

        if let Some(builder) = builder.write().unwrap().as_mut() {
            builder.add_f64_field(name, opts);
        } else {
            return Err(exceptions::PyValueError::new_err(
                "Schema builder object isn't valid anymore.",
            ));
        }
        Ok(self.clone())
    }

    /// Add a new unsigned integer field to the schema.
    ///
    /// Args:
    ///     name (str): The name of the field.
    ///     stored (bool, optional): If true sets the field as stored, the
    ///         content of the field can be later restored from a Searcher.
    ///         Defaults to False.
    ///     indexed (bool, optional): If true sets the field to be indexed.
    ///     fast (str, optional): Set the u64 options as a single-valued fast
    ///         field. Fast fields are designed for random access. Access time
    ///         are similar to a random lookup in an array. If more than one
    ///         value is associated to a fast field, only the last one is kept.
    ///         Can be one of 'single' or 'multi'. If this is set to 'single,
    ///         the document must have exactly one value associated to the
    ///         document. If this is set to 'multi', the document can have any
    ///         number of values associated to the document. Defaults to None,
    ///         which disables this option.
    ///
    /// Returns the associated field handle.
    /// Raises a ValueError if there was an error with the field creation.
    #[pyo3(signature = (name, stored = false, indexed = false, fast = None))]
    fn add_unsigned_field(
        &mut self,
        name: &str,
        stored: bool,
        indexed: bool,
        fast: Option<&str>,
    ) -> PyResult<Self> {
        let builder = &mut self.builder;

        let opts = SchemaBuilder::build_numeric_option(stored, indexed, fast)?;

        if let Some(builder) = builder.write().unwrap().as_mut() {
            builder.add_u64_field(name, opts);
        } else {
            return Err(exceptions::PyValueError::new_err(
                "Schema builder object isn't valid anymore.",
            ));
        }
        Ok(self.clone())
    }

    /// Add a new date field to the schema.
    ///
    /// Args:
    ///     name (str): The name of the field.
    ///     stored (bool, optional): If true sets the field as stored, the
    ///         content of the field can be later restored from a Searcher.
    ///         Defaults to False.
    ///     indexed (bool, optional): If true sets the field to be indexed.
    ///     fast (str, optional): Set the u64 options as a single-valued fast
    ///         field. Fast fields are designed for random access. Access time
    ///         are similar to a random lookup in an array. If more than one
    ///         value is associated to a fast field, only the last one is kept.
    ///         Can be one of 'single' or 'multi'. If this is set to 'single',
    ///         the document must have exactly one value associated to the
    ///         document. If this is set to 'multi', the document can have any
    ///         number of values associated to the document. Defaults to None,
    ///         which disables this option.
    ///
    /// Returns the associated field handle.
    /// Raises a ValueError if there was an error with the field creation.
    #[pyo3(signature = (name, stored = false, indexed = false, fast = None))]
    fn add_date_field(
        &mut self,
        name: &str,
        stored: bool,
        indexed: bool,
        fast: Option<&str>,
    ) -> PyResult<Self> {
        let builder = &mut self.builder;

<<<<<<< HEAD
        let opts = SchemaBuilder::build_numeric_option(stored, indexed, fast)?;
=======
        let mut opts = DateOptions::default();
        if stored {
            opts = opts.set_stored();
        }
        if indexed {
            opts = opts.set_indexed();
        }
        let fast = match fast {
            Some(f) => {
                let f = f.to_lowercase();
                match f.as_ref() {
                    "single" => Some(schema::Cardinality::SingleValue),
                    "multi" => Some(schema::Cardinality::MultiValues),
                    _ => return Err(exceptions::PyValueError::new_err(
                        "Invalid index option, valid choices are: 'multi' and 'single'"
                    )),
                }
            }
            None => None,
        };
        if let Some(f) = fast {
            opts = opts.set_fast(f);
        }
>>>>>>> 164adc87

        if let Some(builder) = builder.write().unwrap().as_mut() {
            builder.add_date_field(name, opts);
        } else {
            return Err(exceptions::PyValueError::new_err(
                "Schema builder object isn't valid anymore.",
            ));
        }
        Ok(self.clone())
    }

    /// Add a new json field to the schema.
    ///
    /// Args:
    ///     name (str): the name of the field.
    ///     stored (bool, optional): If true sets the field as stored, the
    ///         content of the field can be later restored from a Searcher.
    ///         Defaults to False.
    ///     tokenizer_name (str, optional): The name of the tokenizer that
    ///         should be used to process the field. Defaults to 'default'
    ///     index_option (str, optional): Sets which information should be
    ///         indexed with the tokens. Can be one of 'position', 'freq' or
    ///         'basic'. Defaults to 'position'. The 'basic' index_option
    ///         records only the document ID, the 'freq' option records the
    ///         document id and the term frequency, while the 'position' option
    ///         records the document id, term frequency and the positions of
    ///         the term occurrences in the document.
    ///
    /// Returns the associated field handle.
    /// Raises a ValueError if there was an error with the field creation.
    #[pyo3(signature = (
        name,
        stored = false,
        tokenizer_name = TOKENIZER,
        index_option = RECORD
    ))]
    fn add_json_field(
        &mut self,
        name: &str,
        stored: bool,
        tokenizer_name: &str,
        index_option: &str,
    ) -> PyResult<Self> {
        let builder = &mut self.builder;
        let options = SchemaBuilder::build_text_option(
            stored,
            tokenizer_name,
            index_option,
        )?;

        if let Some(builder) = builder.write().unwrap().as_mut() {
            builder.add_json_field(name, options);
        } else {
            return Err(exceptions::PyValueError::new_err(
                "Schema builder object isn't valid anymore.",
            ));
        }

        Ok(self.clone())
    }

    /// Add a Facet field to the schema.
    /// Args:
    ///     name (str): The name of the field.
    fn add_facet_field(&mut self, name: &str) -> PyResult<Self> {
        let builder = &mut self.builder;

        if let Some(builder) = builder.write().unwrap().as_mut() {
            builder.add_facet_field(name, INDEXED);
        } else {
            return Err(exceptions::PyValueError::new_err(
                "Schema builder object isn't valid anymore.",
            ));
        }
        Ok(self.clone())
    }

    /// Add a fast bytes field to the schema.
    ///
    /// Bytes field are not searchable and are only used
    /// as fast field, to associate any kind of payload
    /// to a document.
    ///
    /// Args:
    ///     name (str): The name of the field.
    fn add_bytes_field(&mut self, name: &str) -> PyResult<Self> {
        let builder = &mut self.builder;

        if let Some(builder) = builder.write().unwrap().as_mut() {
            builder.add_bytes_field(name, INDEXED);
        } else {
            return Err(exceptions::PyValueError::new_err(
                "Schema builder object isn't valid anymore.",
            ));
        }
        Ok(self.clone())
    }

    /// Finalize the creation of a Schema.
    ///
    /// Returns a Schema object. After this is called the SchemaBuilder cannot
    /// be used anymore.
    fn build(&mut self) -> PyResult<Schema> {
        let builder = self.builder.write().unwrap().take();
        if let Some(builder) = builder {
            let schema = builder.build();
            Ok(Schema { inner: schema })
        } else {
            Err(exceptions::PyValueError::new_err(
                "Schema builder object isn't valid anymore.",
            ))
        }
    }
}

impl SchemaBuilder {
    fn build_numeric_option(
        stored: bool,
        indexed: bool,
        fast: Option<&str>,
    ) -> PyResult<schema::NumericOptions> {
        let opts = schema::NumericOptions::default();

        let opts = if stored { opts.set_stored() } else { opts };
        let opts = if indexed { opts.set_indexed() } else { opts };

        let fast = match fast {
            Some(f) => {
                let f = f.to_lowercase();
                match f.as_ref() {
                    "single" => Some(schema::Cardinality::SingleValue),
                    "multi" => Some(schema::Cardinality::MultiValues),
                    _ => return Err(exceptions::PyValueError::new_err(
                        "Invalid index option, valid choices are: 'multivalue' and 'singlevalue'"
                    )),
                }
            }
            None => None,
        };

        let opts = if let Some(f) = fast {
            opts.set_fast(f)
        } else {
            opts
        };

        Ok(opts)
    }

    fn build_text_option(
        stored: bool,
        tokenizer_name: &str,
        index_option: &str,
    ) -> PyResult<schema::TextOptions> {
        let index_option = match index_option {
            "position" => schema::IndexRecordOption::WithFreqsAndPositions,
            "freq" => schema::IndexRecordOption::WithFreqs,
            "basic" => schema::IndexRecordOption::Basic,
            _ => return Err(exceptions::PyValueError::new_err(
                "Invalid index option, valid choices are: 'basic', 'freq' and 'position'"
            ))
        };

        let indexing = schema::TextFieldIndexing::default()
            .set_tokenizer(tokenizer_name)
            .set_index_option(index_option);

        let options =
            schema::TextOptions::default().set_indexing_options(indexing);
        let options = if stored {
            options.set_stored()
        } else {
            options
        };

        Ok(options)
    }
}<|MERGE_RESOLUTION|>--- conflicted
+++ resolved
@@ -226,9 +226,6 @@
     ) -> PyResult<Self> {
         let builder = &mut self.builder;
 
-<<<<<<< HEAD
-        let opts = SchemaBuilder::build_numeric_option(stored, indexed, fast)?;
-=======
         let mut opts = DateOptions::default();
         if stored {
             opts = opts.set_stored();
@@ -252,7 +249,6 @@
         if let Some(f) = fast {
             opts = opts.set_fast(f);
         }
->>>>>>> 164adc87
 
         if let Some(builder) = builder.write().unwrap().as_mut() {
             builder.add_date_field(name, opts);
