--- conflicted
+++ resolved
@@ -176,13 +176,12 @@
 
 
 @pytest.fixture(scope="class")
-<<<<<<< HEAD
 def ram_index_numeric_fields():
     return create_index_with_numeric_fields()
-=======
+
+
 def spanish_index():
     return create_spanish_index()
->>>>>>> 164adc87
 
 
 class TestClass(object):
